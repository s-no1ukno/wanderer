import { ContextStoreDataUpdate, useContextStore } from '@/hooks/Mapper/utils';
import { createContext, Dispatch, ForwardedRef, forwardRef, SetStateAction, useContext, useEffect } from 'react';
import { MapUnionTypes, OutCommandHandler, SolarSystemConnection } from '@/hooks/Mapper/types';
import { useMapRootHandlers } from '@/hooks/Mapper/mapRootProvider/hooks';
import { WithChildren } from '@/hooks/Mapper/types/common.ts';
import useLocalStorageState from 'use-local-storage-state';
import { WidgetsIds } from '@/hooks/Mapper/components/mapInterface/constants.tsx';

export type MapRootData = MapUnionTypes & {
  selectedSystems: string[];
  selectedConnections: Pick<SolarSystemConnection, 'source' | 'target'>[];
};

const INITIAL_DATA: MapRootData = {
  wormholesData: {},
  wormholes: [],
  effects: {},
  characters: [],
  userCharacters: [],
  presentCharacters: [],
  systems: [],
  systemSignatures: {},
  hubs: [],
  routes: undefined,
  kills: [],
  connections: [],

  selectedSystems: [],
  selectedConnections: [],
  userPermissions: {},
  options: {},
};

export enum InterfaceStoredSettingsProps {
  isShowMenu = 'isShowMenu',
  isShowMinimap = 'isShowMinimap',
  isShowKSpace = 'isShowKSpace',
  isThickConnections = 'isThickConnections',
  isShowUnsplashedSignatures = 'isShowUnsplashedSignatures',
  isShowBackgroundPattern = 'isShowBackgroundPattern',
  isSoftBackground = 'isSoftBackground',
  theme = 'theme',
}

export type InterfaceStoredSettings = {
  isShowMenu: boolean;
  isShowMinimap: boolean;
  isShowKSpace: boolean;
  isThickConnections: boolean;
  isShowUnsplashedSignatures: boolean;
  isShowBackgroundPattern: boolean;
  isSoftBackground: boolean;
  theme: string;
};

export const STORED_INTERFACE_DEFAULT_VALUES: InterfaceStoredSettings = {
  isShowMenu: false,
  isShowMinimap: true,
  isShowKSpace: false,
  isThickConnections: false,
  isShowUnsplashedSignatures: false,
  isShowBackgroundPattern: true,
  isSoftBackground: false,
  theme: 'default',
};
<<<<<<< HEAD

export const STORED_VISIBLE_WIDGETS_DEFAULT = [
  WidgetsIds.info,
  WidgetsIds.local,
  WidgetsIds.routes,
  WidgetsIds.signatures,
];
=======
>>>>>>> e470a210

export interface MapRootContextProps {
  update: ContextStoreDataUpdate<MapRootData>;
  data: MapRootData;
  outCommand: OutCommandHandler;
  interfaceSettings: InterfaceStoredSettings;
  setInterfaceSettings: Dispatch<SetStateAction<InterfaceStoredSettings>>;
  windowsVisible: WidgetsIds[];
  setWindowsVisible: Dispatch<SetStateAction<WidgetsIds[]>>;
}

const MapRootContext = createContext<MapRootContextProps>({
  update: () => {},
  data: { ...INITIAL_DATA },
  // @ts-ignore
  outCommand: async () => void 0,
  interfaceSettings: STORED_INTERFACE_DEFAULT_VALUES,
  setInterfaceSettings: () => null,
});

type MapRootProviderProps = {
  // eslint-disable-next-line @typescript-eslint/no-explicit-any
  fwdRef: ForwardedRef<any>;
  outCommand: OutCommandHandler;
} & WithChildren;

// eslint-disable-next-line react/display-name
const MapRootHandlers = forwardRef(({ children }: WithChildren, fwdRef: ForwardedRef<any>) => {
  useMapRootHandlers(fwdRef);
  return <>{children}</>;
});

// eslint-disable-next-line react/display-name
export const MapRootProvider = ({ children, fwdRef, outCommand }: MapRootProviderProps) => {
  const { update, ref } = useContextStore<MapRootData>({ ...INITIAL_DATA });

  const [interfaceSettings, setInterfaceSettings] = useLocalStorageState<InterfaceStoredSettings>(
    'window:interface:settings',
    {
      defaultValue: STORED_INTERFACE_DEFAULT_VALUES,
    },
  );

  const [windowsVisible, setWindowsVisible] = useLocalStorageState<WidgetsIds[]>('windows:visible', {
    defaultValue: STORED_VISIBLE_WIDGETS_DEFAULT,
  });

  useEffect(() => {
    let foundNew = false;
    const newVals = Object.keys(STORED_INTERFACE_DEFAULT_VALUES).reduce((acc, x) => {
      if (Object.keys(acc).includes(x)) {
        return acc;
      }

      foundNew = true;

      // @ts-ignore
      return { ...acc, [x]: STORED_INTERFACE_DEFAULT_VALUES[x] };
    }, interfaceSettings);

    if (foundNew) {
      setInterfaceSettings(newVals);
    }
  }, []);

  return (
    <MapRootContext.Provider
      value={{
        update,
        data: ref,
        outCommand: outCommand,
        setInterfaceSettings,
        interfaceSettings,
        windowsVisible,
        setWindowsVisible,
      }}
    >
      <MapRootHandlers ref={fwdRef}>{children}</MapRootHandlers>
    </MapRootContext.Provider>
  );
};

export const useMapRootState = () => {
  const context = useContext<MapRootContextProps>(MapRootContext);
  return context;
};<|MERGE_RESOLUTION|>--- conflicted
+++ resolved
@@ -63,7 +63,6 @@
   isSoftBackground: false,
   theme: 'default',
 };
-<<<<<<< HEAD
 
 export const STORED_VISIBLE_WIDGETS_DEFAULT = [
   WidgetsIds.info,
@@ -71,8 +70,6 @@
   WidgetsIds.routes,
   WidgetsIds.signatures,
 ];
-=======
->>>>>>> e470a210
 
 export interface MapRootContextProps {
   update: ContextStoreDataUpdate<MapRootData>;
