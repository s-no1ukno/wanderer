--- conflicted
+++ resolved
@@ -33,11 +33,7 @@
           status: binary()
         }
 
-<<<<<<< HEAD
   @pause_tracking_timeout :timer.minutes(60 * 10)
-=======
-  @pause_tracking_timeout :timer.minutes(60 * 24)
->>>>>>> 27b56948
   @offline_timeout :timer.minutes(5)
   @online_error_timeout :timer.minutes(2)
   @ship_error_timeout :timer.minutes(2)
@@ -110,39 +106,6 @@
   end
 
   defp pause_tracking(character_id) do
-<<<<<<< HEAD
-    WandererApp.Cache.delete("character:#{character_id}:online_forbidden")
-    WandererApp.Cache.delete("character:#{character_id}:online_error_time")
-    WandererApp.Cache.delete("character:#{character_id}:ship_error_time")
-    WandererApp.Cache.delete("character:#{character_id}:location_error_time")
-    WandererApp.Character.update_character(character_id, %{online: false})
-
-    WandererApp.Character.update_character_state(character_id, %{
-      is_online: false
-    })
-
-    Logger.warning("[CharacterTracker] paused for #{character_id}")
-
-    WandererApp.Cache.put(
-      "character:#{character_id}:tracking_paused",
-      true,
-      ttl: @pause_tracking_timeout
-    )
-
-    {:ok, %{solar_system_id: solar_system_id}} =
-      WandererApp.Character.get_character(character_id)
-
-    {:ok, %{active_maps: active_maps}} =
-      WandererApp.Character.get_character_state(character_id)
-
-    active_maps
-    |> Enum.each(fn map_id ->
-      WandererApp.Cache.put(
-        "map:#{map_id}:character:#{character_id}:start_solar_system_id",
-        solar_system_id
-      )
-    end)
-=======
     if not WandererApp.Cache.has_key?("character:#{character_id}:tracking_paused") do
       WandererApp.Cache.delete("character:#{character_id}:online_forbidden")
       WandererApp.Cache.delete("character:#{character_id}:online_error_time")
@@ -176,7 +139,6 @@
         )
       end)
     end
->>>>>>> 27b56948
   end
 
   def update_settings(character_id, track_settings) do
