--- conflicted
+++ resolved
@@ -72,11 +72,8 @@
   @connection_time_status_eol 1
   @connection_type_wormhole 0
   @connection_type_stargate 1
-<<<<<<< HEAD
   @connection_type_jumpgate 2
-=======
   @medium_ship_size 1
->>>>>>> dec82e89
 
   def get_connection_auto_expire_hours(), do: WandererApp.Env.map_connection_auto_expire_hours()
 
